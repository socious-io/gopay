package gopay

import (
	"fmt"
	"time"

	"github.com/stripe/stripe-go/v81"
	"github.com/stripe/stripe-go/v81/account"
	"github.com/stripe/stripe-go/v81/accountlink"
	"github.com/stripe/stripe-go/v81/customer"
	"github.com/stripe/stripe-go/v81/paymentintent"
	"github.com/stripe/stripe-go/v81/paymentmethod"
)

// Fiats represents a slice of Fiat payment services.
type Fiats []Fiat

// Fiat represents a single fiat payment service provider such as Stripe.
type Fiat struct {
	Name     string      `mapstructure:"name"`     // The name of the payment service provider (e.g., "STRIPE").
	ApiKey   string      `mapstructure:"apikey"`   // The API key used to authenticate requests to the payment service.
	Callback string      `mapstructure:"callback"` // The API key used to authenticate requests to the payment service.
	Service  FiatService `mapstructure:"service"`  // The specific fiat service type (e.g., STRIPE).
}

// Transfer represents information about a transfer (e.g., recipient, amount).
type Transfer struct {
	Amount      float64 // The amount to transfer.
	Destination string  // The destination account for the transfer.
}

// FiatTransactionInfo holds information about a fiat transaction.
type FiatTransactionInfo struct {
	TXID        string      `json:"tx_id"`        // Transaction ID from payment gateway.
	TotalAmount int64       `json:"total_amount"` // Total transaction amount in minor units (e.g., cents).
	Currency    string      `json:"currency"`     // The currency used for the transaction.
	Meta        interface{} `json:"meta"`         // Metadata or additional information about the transaction.
	Date        time.Time   `json:"date"`         // The date the transaction was created.
	Confirmed   bool        `json:"confirmed"`    // Whether the payment has been confirmed.
}

// FiatParams contains parameters necessary for initiating a fiat transaction.
type FiatParams struct {
	ServiceName string    // The name of the service provider (e.g., "STRIPE").
	Customer    string    // Customer ID on the payment provider's system.
	Description string    // A description of the payment.
	Amount      float64   // The amount to be paid.
	Currency    Currency  // The currency for the payment (e.g., USD, JPY).
	Transfer    *Transfer // Information about a transfer (optional).
}

// Pay attempts to pay the specified service using the provided parameters.
func (fiats Fiats) Pay(params FiatParams) (*FiatTransactionInfo, error) {
	for _, f := range fiats {
		if params.ServiceName != f.Name {
			continue // Skip the service if it does not match the provided name.
		}
		switch f.Service {
		// TODO: add new fiat services here.
		default:
			// Default to Stripe if no specific service is added.
			return f.StripePay(params)
		}
	}
	return nil, fmt.Errorf("service %s could not found", params.ServiceName)
}

// StripePay handles a payment using the Stripe payment gateway.
func (f Fiat) StripePay(params FiatParams) (*FiatTransactionInfo, error) {
	// Set up the Stripe API key for authentication.
	// @FIXME: it may cause data race
	stripe.Key = f.ApiKey

	// List payment methods for the customer.
	list := paymentmethod.List(&stripe.PaymentMethodListParams{
		Customer: stripe.String(params.Customer),
		Type:     stripe.String("card"),
	})
	var method *stripe.PaymentMethod
	for list.Next() {
		method = list.PaymentMethod() // Get the first payment method.
	}
	if err := list.Err(); err != nil {
		return nil, err // Return any error encountered during payment method listing.
	}
	if method == nil {
		return nil, fmt.Errorf("card method %s could not be found", params.Customer)
	}

	// Create payment intent parameters.
	intentParams := &stripe.PaymentIntentParams{
		Amount:        stripe.Int64(stripeAmount(params.Amount, params.Currency)),
		Currency:      stripe.String(string(params.Currency)),
		Customer:      stripe.String(params.Customer),
		PaymentMethod: stripe.String(method.ID),
		Description:   stripe.String(params.Description),
		AutomaticPaymentMethods: &stripe.PaymentIntentAutomaticPaymentMethodsParams{
			Enabled:        stripe.Bool(true),
			AllowRedirects: stripe.String("never"), // Block redirect-based methods
		},
	}

	// If there is a transfer, add related data to the payment intent.
	if params.Transfer != nil {
		intentParams.ConfirmationMethod = stripe.String(string(stripe.PaymentIntentConfirmationMethodAutomatic))
		intentParams.ReturnURL = stripe.String(f.Callback)
		intentParams.Confirm = stripe.Bool(true)
		intentParams.ApplicationFeeAmount = stripe.Int64(int64(params.Amount - params.Transfer.Amount))
		intentParams.OnBehalfOf = stripe.String(params.Transfer.Destination)
		intentParams.TransferData = &stripe.PaymentIntentTransferDataParams{
			Destination: stripe.String(params.Transfer.Destination),
		}
	}

	// Create the payment intent in Stripe.
	result, err := paymentintent.New(intentParams)
	if err != nil {
		return nil, err // Return any error encountered while creating the payment intent.
	}

	// Create transaction info using the result from Stripe.
	info := &FiatTransactionInfo{
		TXID:        result.ID,
		TotalAmount: result.Amount,
		Date:        time.Now(),
		Currency:    string(result.Currency),
		Meta:        result,
	}

	if result.Status == stripe.PaymentIntentStatusRequiresConfirmation {
		confirmed, err := paymentintent.Confirm(result.ID, nil)
		if err != nil {
			return info, err
		}
		result = confirmed
	}

	if result.Status != stripe.PaymentIntentStatusSucceeded {
		return info, fmt.Errorf("Payment is not completed and is in the %s status", result.Status)
	}

	info.Confirmed = true
	return info, nil

	// // Confirm the payment intent using the selected payment method.
	// if _, err := paymentintent.Confirm(
	// 	result.ID,
	// 	&stripe.PaymentIntentConfirmParams{
	// 		PaymentMethod: stripe.String(method.ID),
	// 	},
	// ); err != nil {
	// 	return info, err // Return the transaction info and any errors during confirmation.
	// }
}

// stripeAmount converts a floating point amount to the appropriate integer amount for the selected currency.
func stripeAmount(amount float64, currency Currency) int64 {
	switch currency {
	case USD:
		// Convert USD amount to cents.
		return int64(amount * 100)
	case JPY:
		// JPY is typically in whole units, so no conversion necessary.
		return int64(amount)
	default:
		// Default case returns 0 if the currency is unrecognized.
		return 0
	}
}

func (f Fiat) AddCustomer(email string) (*stripe.Customer, error) {
	// @FIXME: it may cause data race
	stripe.Key = f.ApiKey

	c, err := customer.New(&stripe.CustomerParams{
		Email: stripe.String(email),
	})
	if err != nil {
		return nil, fmt.Errorf("failed to create customer: %v", err)
	}

	return c, nil
}

func (f Fiat) AttachPaymentMethod(customerID string, cardToken string) (*stripe.PaymentMethod, error) {
	// @FIXME: it may cause data race
	stripe.Key = f.ApiKey

	pm, err := paymentmethod.New(&stripe.PaymentMethodParams{
		Type: stripe.String("card"),
		Card: &stripe.PaymentMethodCardParams{
			Token: stripe.String(cardToken),
		},
	})
	if err != nil {
		return nil, fmt.Errorf("failed to create payment method: %v", err)
	}
	// 3. Attach payment method to customer
	paymentmethod.Attach(pm.ID, &stripe.PaymentMethodAttachParams{
		Customer: stripe.String(customerID),
	})

	_, err = customer.Update(customerID, &stripe.CustomerParams{
		InvoiceSettings: &stripe.CustomerInvoiceSettingsParams{
			DefaultPaymentMethod: stripe.String(pm.ID),
		},
	})
	if err != nil {
		return pm, fmt.Errorf("attached payment method but failed to set as default: %w", err)
	}
	return pm, nil
}

<<<<<<< HEAD
func (f Fiat) CreateAccount(country string) (*stripe.Account, error) {
	// @FIXME: it may cause data race
	stripe.Key = f.ApiKey

	acc, err := account.New(&stripe.AccountParams{
		Type:    stripe.String(string(stripe.AccountTypeExpress)),
		Country: stripe.String(country),
		Capabilities: &stripe.AccountCapabilitiesParams{
			CardPayments: &stripe.AccountCapabilitiesCardPaymentsParams{
				Requested: stripe.Bool(true),
			},
			Transfers: &stripe.AccountCapabilitiesTransfersParams{
				Requested: stripe.Bool(true),
			},
		},
		Settings: &stripe.AccountSettingsParams{
			Payouts: &stripe.AccountSettingsPayoutsParams{
				Schedule: &stripe.AccountSettingsPayoutsScheduleParams{
					Interval: stripe.String(string(stripe.AccountSettingsPayoutsScheduleIntervalManual)),
				},
			},
		},
	})

	if err != nil {
		return nil, fmt.Errorf("failed to create account: %v", err)
	}

	return acc, nil
}

func (f Fiat) CreateAccountLink(account *stripe.Account, redirectURL string) (*stripe.AccountLink, error) {
	// @FIXME: it may cause data race
	stripe.Key = f.ApiKey

	accountLink, err := accountlink.New(&stripe.AccountLinkParams{
		Account:    stripe.String(account.ID),
		RefreshURL: stripe.String(redirectURL),
		ReturnURL:  stripe.String(redirectURL),
		Type:       stripe.String(string(stripe.AccountLinkTypeAccountOnboarding)),
	})

	if err != nil {
		return nil, fmt.Errorf("failed to create account link: %v", err)
	}

	return accountLink, nil
=======
func (f Fiat) FetchCards(customerID string) ([]*stripe.PaymentMethod, error) {
	// @FIXME: it may cause data race
	stripe.Key = f.ApiKey
	params := &stripe.PaymentMethodListParams{
		Customer: stripe.String(customerID),
		Type:     stripe.String("card"),
	}

	iter := paymentmethod.List(params)
	var cards []*stripe.PaymentMethod

	for iter.Next() {
		pm := iter.PaymentMethod()
		cards = append(cards, pm)
	}

	if err := iter.Err(); err != nil {
		return nil, err
	}

	return cards, nil
}

func (f Fiat) DeleteCard(paymentMethodID string) error {
	// @FIXME: it may cause data race
	stripe.Key = f.ApiKey

	if _, err := paymentmethod.Detach(paymentMethodID, nil); err != nil {
		return fmt.Errorf("failed to detach payment method: %v", err)
	}

	return nil
>>>>>>> 321bb690
}<|MERGE_RESOLUTION|>--- conflicted
+++ resolved
@@ -211,7 +211,40 @@
 	return pm, nil
 }
 
-<<<<<<< HEAD
+func (f Fiat) FetchCards(customerID string) ([]*stripe.PaymentMethod, error) {
+	// @FIXME: it may cause data race
+	stripe.Key = f.ApiKey
+	params := &stripe.PaymentMethodListParams{
+		Customer: stripe.String(customerID),
+		Type:     stripe.String("card"),
+	}
+
+	iter := paymentmethod.List(params)
+	var cards []*stripe.PaymentMethod
+
+	for iter.Next() {
+		pm := iter.PaymentMethod()
+		cards = append(cards, pm)
+	}
+
+	if err := iter.Err(); err != nil {
+		return nil, err
+	}
+
+	return cards, nil
+}
+
+func (f Fiat) DeleteCard(paymentMethodID string) error {
+	// @FIXME: it may cause data race
+	stripe.Key = f.ApiKey
+
+	if _, err := paymentmethod.Detach(paymentMethodID, nil); err != nil {
+		return fmt.Errorf("failed to detach payment method: %v", err)
+	}
+
+	return nil
+}
+
 func (f Fiat) CreateAccount(country string) (*stripe.Account, error) {
 	// @FIXME: it may cause data race
 	stripe.Key = f.ApiKey
@@ -259,38 +292,4 @@
 	}
 
 	return accountLink, nil
-=======
-func (f Fiat) FetchCards(customerID string) ([]*stripe.PaymentMethod, error) {
-	// @FIXME: it may cause data race
-	stripe.Key = f.ApiKey
-	params := &stripe.PaymentMethodListParams{
-		Customer: stripe.String(customerID),
-		Type:     stripe.String("card"),
-	}
-
-	iter := paymentmethod.List(params)
-	var cards []*stripe.PaymentMethod
-
-	for iter.Next() {
-		pm := iter.PaymentMethod()
-		cards = append(cards, pm)
-	}
-
-	if err := iter.Err(); err != nil {
-		return nil, err
-	}
-
-	return cards, nil
-}
-
-func (f Fiat) DeleteCard(paymentMethodID string) error {
-	// @FIXME: it may cause data race
-	stripe.Key = f.ApiKey
-
-	if _, err := paymentmethod.Detach(paymentMethodID, nil); err != nil {
-		return fmt.Errorf("failed to detach payment method: %v", err)
-	}
-
-	return nil
->>>>>>> 321bb690
 }